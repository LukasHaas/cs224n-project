--- conflicted
+++ resolved
@@ -23,16 +23,10 @@
     per_device_eval_batch_size=1,
     num_train_epochs=10,
     evaluation_strategy='steps',
-<<<<<<< HEAD
-    eval_steps=60,
-    gradient_accumulation_steps=1, #32,
-    learning_rate=1e-6, # 2e-5 1e-3
-=======
     eval_steps=25,
     gradient_accumulation_steps=64,
     save_strategy='epoch',
     learning_rate=3e-6, # 1e-5 2e-5 1e-3
->>>>>>> 3c4736bf
     logging_steps=1,
     load_best_model_at_end=True,
     save_steps=60,
@@ -65,12 +59,6 @@
     train_args.__setattr__('output_dir', output)
     logger.warning(f'Downloading model: {model}.')
 
-<<<<<<< HEAD
-    if hierarchical:
-        base_model = AutoModel.from_pretrained(name)
-        n_train_labels = 1 if train_labels.dim() == 1 else train_labels.size()[1]
-        model = aLEXa(base_model, n_train_labels, max_paragraphs, max_paragraph_len, 1, True, False)
-=======
     if type(model) == str:
         if hierarchical:
             base_model = AutoModel.from_pretrained(model)
@@ -78,7 +66,6 @@
             loaded_model = HierarchicalModel(base_model, n_train_labels, max_paragraphs, max_paragraph_len, 2, False)
         else:
             loaded_model = AutoModelForSequenceClassification.from_pretrained(model, num_labels=n_train_labels)
->>>>>>> 3c4736bf
     else:
         loaded_model = model
     
